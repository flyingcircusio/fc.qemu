--- conflicted
+++ resolved
@@ -9,11 +9,7 @@
 
 setup(
     name='fc.qemu',
-<<<<<<< HEAD
-    version='0.7.15',
-=======
     version='0.7.16.dev0',
->>>>>>> 7b02992c
     author='Christian Kauhaus, Christian Theune',
     author_email='mail@flyingcircus.io',
     url='http://bitbucket.org/flyingcircus/fc.qemu',
