"""Low-level Ceph interface.

We expect Ceph Python bindings to be present in the system site packages.
"""

from __future__ import print_function
from ..sysconfig import sysconfig
import hashlib
import json
import logging
import rados
import rbd
import subprocess
import time

logger = logging.getLogger(__name__)


def cmd(cmdline):
    """Execute cmdline with stdin closed to avoid questions on terminal"""
    print(cmdline)
    with open('/dev/null') as null:
        output = subprocess.check_output(cmdline, shell=True, stdin=null)
    # Keep this here for compatibility with tests
    print(output, end='')
    return output


class Volume(object):
    """Low-level manipulation of RBD volumes.

    A volume has a name (shown in `rbd ls`) and a filesystem label. The
    latter is only used for mkfs/mkswap.
    """

    mapped = False

<<<<<<< HEAD
    def __init__(self, ceph, name):
        self.ceph = ceph
        self.ioctx = ceph.ioctx
=======
    def __init__(self, ioctx, name, label):
        self.ioctx = ioctx
>>>>>>> 4a31046e
        self.name = name
        self.label = label
        self.rbd = rbd.RBD()
        self.snapshots = Snapshots(self)

    @property
    def fullname(self):
        return self.ioctx.name + '/' + self.name

    @property
    def image(self):
        return rbd.Image(self.ioctx, self.name)

    @property
    def size(self):
        """Image size in Bytes."""
        return self.image.size()

    def exists(self):
        return self.name in self.rbd.list(self.ioctx)

    def ensure_presence(self, size=1024):
        if self.name in self.rbd.list(self.ioctx):
            return
        self.rbd.create(self.ioctx, self.name, size)

    def ensure_size(self, size):
        if self.size == size:
            return
        self.image.resize(size)

    def lock(self):
        logger.debug('Trying to assume lock for %s', self.fullname)
        retry = 3
        while retry:
            try:
                self.image.lock_exclusive(self.ceph.CEPH_LOCK_HOST)
            except rbd.ImageExists:
                # This client and cookie already locked this. This is
                # definitely fine.
                return
            except rbd.ImageBusy:
                # Maybe the same client but different cookie. We're fine with
                # different cookies - ignore this. Must be same client, though.
                status = self.lock_status()
                if status is None:
                    # Someone had the lock but released it in between.
                    # Lets try again
                    retry -= 1
                    continue
                if status[1] == self.ceph.CEPH_LOCK_HOST:
                    # That's locked for us already. We just re-use
                    # the existing lock.
                    return
                # Its locked for some other client.
                logger.error(
                    'Failed assuming lock. Giving up. '
                    'Competing lock: {}'.format(status))
                raise
        raise rbd.ImageBusy(
            'Could not acquire lock - tried multiple times. '
            'Someone seems to be racing me.')

    def lock_status(self):
        """Return None if not locked and (client_id, lock_id) if it is."""
        try:
            lockers = self.image.list_lockers()
        except rbd.ImageNotFound:
            return None
        if not lockers:
            return
        # For some reasons list_lockers may just return an empty list instead
        # of a dict. Say what?
        lockers = lockers['lockers']
        if not len(lockers) == 1:
            raise NotImplementedError("I'm not prepared for shared locks")
        client_id, lock_id, addr = lockers[0]
        return client_id, lock_id

    def unlock(self, force=False):
        locked_by = self.lock_status()
        if not locked_by:
            return
        client_id, lock_id = locked_by
        if not force and lock_id != self.ceph.CEPH_LOCK_HOST:
            raise rbd.ImageBusy("Can not break lock for {} held by host {}."
                                .format(self.name, lock_id))
        self.image.break_lock(client_id, lock_id)

    def mkswap(self):
        self.map()
        try:
            cmd('mkswap -f -L "{}" "/dev/rbd/{}"'.format(self.label, self.fullname))
        finally:
            self.unmap()

    def mkfs(self):
        self.map()
        try:
            cmd('mkfs -F -q -m 1 -t ext4 -L "{}" "/dev/rbd/{}"'.format(
                self.label, self.fullname))
            time.sleep(0.1)
            cmd('tune2fs -e remount-ro "/dev/rbd/{}"'.format(self.fullname))
        finally:
            self.unmap()

    def map(self):
        if self.mapped:
            return
        cmd('rbd --id "{}" map "{}"'.format(
            self.ceph.CEPH_CLIENT, self.fullname))
        time.sleep(0.1)
        self.mapped = True

    def unmap(self):
        if not self.mapped:
            return
        cmd('rbd --id "{}" unmap "/dev/rbd/{}"'.format(
            self.ceph.CEPH_CLIENT, self.fullname))
        self.mapped = False


class Snapshots(object):

    def __init__(self, volume):
        self.volume = volume

    def create(self, name):
        cmd('rbd --id "{}" snap create "{}@{}"'.format(
            self.volume.ceph.CEPH_CLIENT, self.volume.fullname, name))
        logger.info('Created snapshot {}'.format(name))

    def list(self):
        output = cmd(
            'rbd --id "{}" --format=json snap ls "{}"'.format(
                self.volume.ceph.CEPH_CLIENT, self.volume.fullname))
        return json.loads(output)

    def remove(self, name):
        cmd('rbd --id "{}" snap rm "{}@{}"'.format(
            self.volume.ceph.CEPH_CLIENT, self.volume.fullname, name))


class Ceph(object):

    CEPH_CLUSTER = None
    CEPH_LOCK_HOST = None
    CEPH_CLIENT = 'admin'
    CREATE_VM = None
    SHRINK_VM = None

    def __init__(self, cfg):
        # Update configuration values from system or test config.
        self.__dict__.update(sysconfig.ceph)

        self.cfg = cfg
        self.ceph_conf = '/etc/ceph/{}.conf'.format(self.CEPH_CLUSTER)

    def __enter__(self):
        # Not sure whether it makes sense that we configure the client ID
        # without 'client.': qemu doesn't want to see this, whereas the
        # Rados binding does ... :/
        self.rados = rados.Rados(
            conffile=self.ceph_conf,
            name='client.' + self.CEPH_CLIENT)
        self.rados.connect()

        pool = self.cfg['resource_group'].encode('ascii')
        self.ioctx = self.rados.open_ioctx(pool)

        volume_prefix = self.cfg['name'].encode('ascii')
<<<<<<< HEAD
        self.root = Volume(self, volume_prefix + '.root')
        self.swap = Volume(self, volume_prefix + '.swap')
        self.tmp = Volume(self, volume_prefix + '.tmp')

=======
        self.root = Volume(self.ioctx, volume_prefix + '.root', 'root')
        self.swap = Volume(self.ioctx, volume_prefix + '.swap', 'swap')
        self.tmp = Volume(self.ioctx, volume_prefix + '.tmp', 'tmp')
>>>>>>> 4a31046e
        self.volumes = [self.root, self.swap, self.tmp]

    def __exit__(self, exc_value, exc_type, exc_tb):
        self.ioctx.close()
        self.rados.shutdown()

    def start(self):
        self.ensure_root_volume()
        self.ensure_tmp_volume()
        self.ensure_swap_volume()

    def stop(self):
        self.unlock()

    def shrink_root(self):
        # Note: we trust the called script to lock and unlock
        # the root image.
        target_size = self.cfg['disk'] * 1024 ** 3
        if self.root.size <= target_size:
            return
        try:
            cmd(self.SHRINK_VM.format(image=self.root.name, **self.cfg))
        except subprocess.CalledProcessError:
            raise RuntimeError(
                'unrecoverable error while shrinking root volume',
                self.cfg['name'])

    def ensure_root_volume(self):
        if not self.root.exists():
            cmd(self.CREATE_VM.format(**self.cfg))
        self.shrink_root()
        self.root.lock()

    def ensure_swap_volume(self):
        self.swap.ensure_presence(self.cfg['swap_size'])
        self.swap.lock()
        self.swap.ensure_size(self.cfg['swap_size'])
        self.swap.mkswap()

    def ensure_tmp_volume(self):
        self.tmp.ensure_presence(self.cfg['tmp_size'])
        self.tmp.lock()
        self.tmp.ensure_size(self.cfg['tmp_size'])
        self.tmp.mkfs()

    def locks(self):
        for vol in self.volumes:
            status = vol.lock_status()
            if not status:
                continue
            yield vol.name, status[1]

    def is_unlocked(self):
        """Returns True if no volume is locked."""
        return all(not vol.lock_status() for vol in self.volumes)

    def locked_by_me(self):
        """Returns True if CEPH_LOCK_HOST holds locks for all volumes."""
        try:
            return all(v.lock_status()[1] == self.CEPH_LOCK_HOST
                       for v in self.volumes)
        except TypeError:  # status[1] not accessible
            return False

    def lock(self):
        for vol in self.volumes:
            vol.lock()

    def unlock(self):
        for vol in self.volumes:
            vol.unlock()

    def force_unlock(self):
        for vol in self.volumes:
            vol.unlock(force=True)

    def auth_cookie(self):
        """This is a cookie that can be used to validate that a party
        has access to Ceph.

        Used to authenticate migration requests.

        """
        c = hashlib.sha1()
        for vol in self.volumes:
            status = [vol.name]
            lock = vol.lock_status()
            if lock:
                status.extend(lock)
            c.update('\0'.join(status) + '\0')
        return c.hexdigest()<|MERGE_RESOLUTION|>--- conflicted
+++ resolved
@@ -35,14 +35,9 @@
 
     mapped = False
 
-<<<<<<< HEAD
-    def __init__(self, ceph, name):
+    def __init__(self, ioctx, name, label):
         self.ceph = ceph
         self.ioctx = ceph.ioctx
-=======
-    def __init__(self, ioctx, name, label):
-        self.ioctx = ioctx
->>>>>>> 4a31046e
         self.name = name
         self.label = label
         self.rbd = rbd.RBD()
@@ -214,16 +209,10 @@
         self.ioctx = self.rados.open_ioctx(pool)
 
         volume_prefix = self.cfg['name'].encode('ascii')
-<<<<<<< HEAD
         self.root = Volume(self, volume_prefix + '.root')
         self.swap = Volume(self, volume_prefix + '.swap')
         self.tmp = Volume(self, volume_prefix + '.tmp')
 
-=======
-        self.root = Volume(self.ioctx, volume_prefix + '.root', 'root')
-        self.swap = Volume(self.ioctx, volume_prefix + '.swap', 'swap')
-        self.tmp = Volume(self.ioctx, volume_prefix + '.tmp', 'tmp')
->>>>>>> 4a31046e
         self.volumes = [self.root, self.swap, self.tmp]
 
     def __exit__(self, exc_value, exc_type, exc_tb):
