from ..ceph import Ceph, Volume
import rbd
import os.path
import pytest


@pytest.yield_fixture
def ceph_inst():
    cfg = {'resource_group': 'test', 'name': 'test00', 'disk': 10}
    ceph = Ceph(cfg)
    ceph.__enter__()
    yield ceph
    ceph.__exit__(None, None, None)


@pytest.yield_fixture
def volume(ceph_inst):
<<<<<<< HEAD
    volume = Volume(ceph_inst, 'othervolume')
=======
    volume = Volume(ceph_inst.ioctx, 'othervolume', 'label')
>>>>>>> 5a0a64e6

    try:
        for snapshot in volume.snapshots.list():
            volume.snapshots.remove(snapshot['name'])
    except Exception:
        pass

    try:
        rbd.RBD().remove(ceph_inst.ioctx, 'othervolume')
    except rbd.ImageNotFound:
        pass

    yield volume

    lock = volume.lock_status()
    if lock is not None:
        volume.image.break_lock(*lock)
    for snapshot in volume.snapshots.list():
        volume.snapshots.remove(snapshot['name'])
    rbd.RBD().remove(ceph_inst.ioctx, 'othervolume')


def test_volume_presence(volume):
    assert volume.fullname == 'test/othervolume'
    assert not volume.exists()
    with pytest.raises(rbd.ImageNotFound):
        volume.image
    volume.ensure_presence()
    assert volume.image
    # Check that ensure_presence is fine with being called multiple times.
    volume.ensure_presence()


def test_volume_snapshot(volume):
    volume.ensure_presence()
    assert volume.image
    volume.snapshots.create('test')
    snaps = volume.snapshots.list()
    assert len(snaps) == 1
    assert snaps[0]['name'] == 'test'

    volume.snapshots.remove('test')
    assert volume.snapshots.list() == []


def test_volume_size(volume):
    volume.ensure_presence()
    assert volume.image
    assert volume.size == 1024
    volume.ensure_size(2048)
    assert volume.size == 2048
    # Call ensure multiple times to help triggering caching code paths.
    volume.ensure_size(2048)
    assert volume.size == 2048


def test_volume_shared_lock_protection(volume):
    volume.ensure_presence()
    volume.image.lock_shared('host1', 'a')
    volume.image.lock_shared('remotehost', 'a')
    with pytest.raises(NotImplementedError):
        volume.lock_status()
    lockers = volume.image.list_lockers()
    for client, cookie, _ in lockers['lockers']:
        volume.image.break_lock(client, cookie)


def test_volume_locking(volume):
    # Non-existing volumes report None as locking status but do not raise
    # an exception.
    assert not volume.exists()
    assert volume.lock_status() is None
    volume.ensure_presence()
    assert volume.lock_status() is None
    volume.lock()
    assert volume.lock_status()[1] == 'host1'
    # We want to smoothen out that some other process has locked the same image
    # for the same tag already and assume that this is another incarnation of
    # us - for that we have our own lock.
    volume.lock()
    assert volume.lock_status()[1] == 'host1'
    volume.unlock()
    assert volume.lock_status() is None
    # We can call unlock twice if it isn't locked.
    volume.unlock()

    volume.image.lock_exclusive('someotherhost')
    with pytest.raises(rbd.ImageBusy):
        volume.lock()
    with pytest.raises(rbd.ImageBusy):
        # Can not unlock locks that someone else holds.
        volume.unlock()


def test_force_unlock(volume):
    volume.ensure_presence()
    volume.image.lock_exclusive('someotherhost')
    volume.unlock(force=True)
    assert volume.lock_status() is None


def test_volume_mkswap(volume):
    volume.ensure_presence()
    volume.ensure_size(5 * 1024 ** 2)
    volume.mkswap()


def test_volume_mkfs(volume):
    volume.ensure_presence()
    volume.ensure_size(5 * 1024 ** 2)
    volume.mkfs()


def test_volume_map_unmap(volume):
    volume.ensure_presence()
    volume.map()
    assert os.path.exists('/dev/rbd/test/othervolume')
    volume.map()
    assert os.path.exists('/dev/rbd/test/othervolume')
    volume.unmap()
    assert not os.path.exists('/dev/rbd/test/othervolume')
    volume.unmap()
    assert not os.path.exists('/dev/rbd/test/othervolume')


def test_call_shrink_vm(ceph_inst, capfd):
    try:
        rbd.RBD().remove(ceph_inst.ioctx, 'test00.root')
    except rbd.ImageNotFound:
        pass

    ceph_inst.root.ensure_presence(ceph_inst.cfg['disk'] * 1024 ** 3 + 4096)
    try:
        ceph_inst.ensure_root_volume()
        stdout, stderr = capfd.readouterr()
        assert 'shrink-vm pool=test image=test00.root disk=10' in stdout
    finally:
        ceph_inst.root.unlock()
        rbd.RBD().remove(ceph_inst.ioctx, ceph_inst.root.name)


def test_shrink_vm_raises_if_nonzero_exit(ceph_inst):
    ceph_inst.root.ensure_presence(ceph_inst.cfg['disk'] * 1024 ** 3 + 4096)
    ceph_inst.SHRINK_VM = '/bin/false'
    try:
        with pytest.raises(RuntimeError):
            ceph_inst.shrink_root()
    finally:
        rbd.RBD().remove(ceph_inst.ioctx, ceph_inst.root.name)<|MERGE_RESOLUTION|>--- conflicted
+++ resolved
@@ -15,11 +15,7 @@
 
 @pytest.yield_fixture
 def volume(ceph_inst):
-<<<<<<< HEAD
-    volume = Volume(ceph_inst, 'othervolume')
-=======
-    volume = Volume(ceph_inst.ioctx, 'othervolume', 'label')
->>>>>>> 5a0a64e6
+    volume = Volume(ceph_inst, 'othervolume', 'label')
 
     try:
         for snapshot in volume.snapshots.list():
