import datetime
import os
import os.path
import re
import shutil
import subprocess
import textwrap
import time

import pytest
import yaml

from fc.qemu import util

from ..agent import Agent, InvalidCommand, swap_size, tmp_size
from ..conftest import get_log
from ..ellipsis import Ellipsis
from ..hazmat import qemu
from ..util import GiB, MiB


def clean_output(output):
    output = re.sub(
        r"^[a-zA-Z0-9\-:\. ]+ (I|D) ", "", output, flags=re.MULTILINE
    )
    output = re.sub(r"[\t ]+$", "", output, flags=re.MULTILINE)
    output = re.sub(r"\t", " ", output, flags=re.MULTILINE)
    return output


@pytest.mark.timeout(60)
@pytest.mark.live
def test_simple_vm_lifecycle_start_stop(vm):
    util.test_log_options["show_events"] = ["vm-status", "rbd-status"]

    vm.status()

    status = get_log()
    assert (
        status
        == """\
vm-status machine=simplevm result=offline
rbd-status locker=None machine=simplevm volume=rbd.ssd/simplevm.root
rbd-status locker=None machine=simplevm volume=rbd.ssd/simplevm.swap
rbd-status locker=None machine=simplevm volume=rbd.ssd/simplevm.tmp"""
    )

    util.test_log_options["show_events"] = []
    vm.start()

    out = clean_output(get_log())
    # WORKAROUND: one line might be duplicate in the log output. This is specific
    # pre-processing to allow both cases and could probably be done in a more
    # elegant way.
    possibly_dupl_line = r"qmp_capabilities arguments={} id=None machine=simplevm subsystem=qemu/qmp"
    out_lines = out.split("\n")
    while out_lines.count(possibly_dupl_line) > 1:
        out_lines.remove(possibly_dupl_line)
    out = "\n".join(out_lines)

    # This is 1 end-to-end logging test to see everything.
    # FIXME: decide which lines are really necessary to avoid false test-negatives in
    # case number or order of lines changes
    assert out == Ellipsis(
        """\
acquire-lock machine=simplevm target=/run/qemu.simplevm.lock
acquire-lock machine=simplevm result=locked target=/run/qemu.simplevm.lock
lock-status count=1 machine=simplevm
generate-config machine=simplevm
ensure-root machine=simplevm subsystem=ceph
create-vm machine=simplevm subsystem=ceph
/nix/store/.../bin/fc-create-vm args=-I simplevm machine=simplevm subsystem=ceph
fc-create-vm>
fc-create-vm> Establishing system identity
fc-create-vm> ----------------------------
fc-create-vm> $ rbd --format json --id host1 snap ls rbd.hdd/fc-21.05-dev
fc-create-vm> Snapshots:
fc-create-vm> snapid name size
fc-create-vm> 4 v1 104857600
fc-create-vm> $ rbd --id host1 clone rbd.hdd/fc-21.05-dev@v1 rbd.ssd/simplevm.root
fc-create-vm>
fc-create-vm> Finished
fc-create-vm> --------
/nix/store/.../bin/fc-create-vm machine=simplevm returncode=0 subsystem=ceph
lock machine=simplevm subsystem=ceph volume=rbd.ssd/simplevm.root
ensure-tmp machine=simplevm subsystem=ceph
lock machine=simplevm subsystem=ceph volume=rbd.ssd/simplevm.tmp
rbd args=-c "/etc/ceph/ceph.conf" --id "host1" map "rbd.ssd/simplevm.tmp" machine=simplevm subsystem=ceph volume=rbd.ssd/simplevm.tmp
rbd> /dev/rbd0
rbd machine=simplevm returncode=0 subsystem=ceph volume=rbd.ssd/simplevm.tmp
create-fs machine=simplevm subsystem=ceph type=xfs volume=rbd.ssd/simplevm.tmp
sgdisk args=-o "/dev/rbd/rbd.ssd/simplevm.tmp" machine=simplevm subsystem=ceph volume=rbd.ssd/simplevm.tmp
sgdisk> Creating new GPT entries in memory.
sgdisk> The operation has completed successfully.
sgdisk machine=simplevm returncode=0 subsystem=ceph volume=rbd.ssd/simplevm.tmp
sgdisk args=-a 8192 -n 1:8192:0 -c "1:tmp" -t 1:8300 "/dev/rbd/rbd.ssd/simplevm.tmp" machine=simplevm subsystem=ceph volume=rbd.ssd/simplevm.tmp
sgdisk> Setting name!
sgdisk> partNum is 0
sgdisk> The operation has completed successfully.
sgdisk machine=simplevm returncode=0 subsystem=ceph volume=rbd.ssd/simplevm.tmp
partprobe args=/dev/rbd/rbd.ssd/simplevm.tmp machine=simplevm subsystem=ceph volume=rbd.ssd/simplevm.tmp
partprobe machine=simplevm returncode=0 subsystem=ceph volume=rbd.ssd/simplevm.tmp
mkfs.xfs args=-q -f -K -m crc=1,finobt=1 -d su=4m,sw=1 -L "tmp" "/dev/rbd/rbd.ssd/simplevm.tmp-part1" machine=simplevm subsystem=ceph volume=rbd.ssd/simplevm.tmp
mkfs.xfs> mkfs.xfs: Specified data stripe unit 8192 is not the same as the volume stripe unit 128
mkfs.xfs> mkfs.xfs: Specified data stripe width 8192 is not the same as the volume stripe width 128
mkfs.xfs> log stripe unit (4194304 bytes) is too large (maximum is 256KiB)
mkfs.xfs> log stripe unit adjusted to 32KiB
mkfs.xfs machine=simplevm returncode=0 subsystem=ceph volume=rbd.ssd/simplevm.tmp
seed machine=simplevm subsystem=ceph volume=rbd.ssd/simplevm.tmp
mount args="/dev/rbd/rbd.ssd/simplevm.tmp-part1" "/mnt/rbd/rbd.ssd/simplevm.tmp" machine=simplevm subsystem=ceph volume=rbd.ssd/simplevm.tmp
mount machine=simplevm returncode=0 subsystem=ceph volume=rbd.ssd/simplevm.tmp
umount args="/mnt/rbd/rbd.ssd/simplevm.tmp" machine=simplevm subsystem=ceph volume=rbd.ssd/simplevm.tmp
umount machine=simplevm returncode=0 subsystem=ceph volume=rbd.ssd/simplevm.tmp
rbd args=-c "/etc/ceph/ceph.conf" --id "host1" unmap "/dev/rbd/rbd.ssd/simplevm.tmp" machine=simplevm subsystem=ceph volume=rbd.ssd/simplevm.tmp
rbd machine=simplevm returncode=0 subsystem=ceph volume=rbd.ssd/simplevm.tmp
ensure-swap machine=simplevm subsystem=ceph
lock machine=simplevm subsystem=ceph volume=rbd.ssd/simplevm.swap
rbd args=-c "/etc/ceph/ceph.conf" --id "host1" map "rbd.ssd/simplevm.swap" machine=simplevm subsystem=ceph volume=rbd.ssd/simplevm.swap
rbd> /dev/rbd0
rbd machine=simplevm returncode=0 subsystem=ceph volume=rbd.ssd/simplevm.swap
mkswap args=-f -L "swap" "/dev/rbd/rbd.ssd/simplevm.swap" machine=simplevm subsystem=ceph volume=rbd.ssd/simplevm.swap
mkswap> Setting up swapspace version 1, size = 1024 MiB (1073737728 bytes)
mkswap> LABEL=swap, UUID=...-...-...-...-...
mkswap machine=simplevm returncode=0 subsystem=ceph volume=rbd.ssd/simplevm.swap
rbd args=-c "/etc/ceph/ceph.conf" --id "host1" unmap "/dev/rbd/rbd.ssd/simplevm.swap" machine=simplevm subsystem=ceph volume=rbd.ssd/simplevm.swap
rbd machine=simplevm returncode=0 subsystem=ceph volume=rbd.ssd/simplevm.swap
acquire-global-lock machine=simplevm subsystem=qemu target=/run/fc-qemu.lock
global-lock-acquire machine=simplevm result=locked subsystem=qemu target=/run/fc-qemu.lock
global-lock-status count=1 machine=simplevm subsystem=qemu target=/run/fc-qemu.lock
sufficient-host-memory available_real=... bookable=2000 machine=simplevm required=384 subsystem=qemu
start-qemu machine=simplevm subsystem=qemu
qemu-system-x86_64 additional_args=() local_args=['-nodefaults', '-only-migratable', '-cpu qemu64,enforce', '-name simplevm,process=kvm.simplevm', '-chroot /srv/vm/simplevm', '-runas nobody', '-serial file:/var/log/vm/simplevm.log', '-display vnc=127.0.0.1:2345', '-pidfile /run/qemu.simplevm.pid', '-vga std', '-m 256', '-readconfig /run/qemu.simplevm.cfg'] machine=simplevm subsystem=qemu
global-lock-status count=0 machine=simplevm subsystem=qemu target=/run/fc-qemu.lock
global-lock-release machine=simplevm subsystem=qemu target=/run/fc-qemu.lock
global-lock-release machine=simplevm result=unlocked subsystem=qemu
qmp_capabilities arguments={} id=None machine=simplevm subsystem=qemu/qmp
query-status arguments={} id=None machine=simplevm subsystem=qemu/qmp
consul-register machine=simplevm
query-block arguments={} id=None machine=simplevm subsystem=qemu/qmp
ensure-throttle action=throttle current_iops=0 device=virtio0 machine=simplevm target_iops=10000
block_set_io_throttle arguments={'bps_rd': 0, 'bps_wr': 0, 'bps': 0, 'iops': 10000, 'iops_rd': 0, 'device': u'virtio0', 'iops_wr': 0} id=None machine=simplevm subsystem=qemu/qmp
ensure-throttle action=throttle current_iops=0 device=virtio1 machine=simplevm target_iops=10000
block_set_io_throttle arguments={'bps_rd': 0, 'bps_wr': 0, 'bps': 0, 'iops': 10000, 'iops_rd': 0, 'device': u'virtio1', 'iops_wr': 0} id=None machine=simplevm subsystem=qemu/qmp
ensure-throttle action=throttle current_iops=0 device=virtio2 machine=simplevm target_iops=10000
block_set_io_throttle arguments={'bps_rd': 0, 'bps_wr': 0, 'bps': 0, 'iops': 10000, 'iops_rd': 0, 'device': u'virtio2', 'iops_wr': 0} id=None machine=simplevm subsystem=qemu/qmp
ensure-watchdog action=none machine=simplevm
human-monitor-command arguments={'command-line': 'watchdog_action action=none'} id=None machine=simplevm subsystem=qemu/qmp
lock-status count=0 machine=simplevm
release-lock machine=simplevm target=/run/qemu.simplevm.lock
release-lock machine=simplevm result=unlocked target=/run/qemu.simplevm.lock"""
    )

    util.test_log_options["show_events"] = [
        "vm-status",
        "rbd-status",
        "disk-throttle",
    ]

    vm.status()
    assert get_log() == Ellipsis(
        """\
vm-status machine=simplevm result=online
disk-throttle device=virtio0 iops=10000 machine=simplevm
disk-throttle device=virtio1 iops=10000 machine=simplevm
disk-throttle device=virtio2 iops=10000 machine=simplevm
rbd-status locker=(u'client...', u'host1') machine=simplevm volume=rbd.ssd/simplevm.root
rbd-status locker=(u'client...', u'host1') machine=simplevm volume=rbd.ssd/simplevm.swap
rbd-status locker=(u'client...', u'host1') machine=simplevm volume=rbd.ssd/simplevm.tmp"""
    )

    vm.stop()
    get_log()

    vm.status()
    assert (
        get_log()
        == """\
vm-status machine=simplevm result=offline
rbd-status locker=None machine=simplevm volume=rbd.ssd/simplevm.root
rbd-status locker=None machine=simplevm volume=rbd.ssd/simplevm.swap
rbd-status locker=None machine=simplevm volume=rbd.ssd/simplevm.tmp"""
    )


@pytest.mark.timeout(60)
@pytest.mark.live
def test_simple_vm_lifecycle_ensure_going_offline(vm, capsys, caplog):
    util.test_log_options["show_events"] = [
        "vm-status",
        "rbd-status",
        "ensure-state",
        "disk-throttle",
    ]
    vm.status()
    assert (
        get_log()
        == """\
vm-status machine=simplevm result=offline
rbd-status locker=None machine=simplevm volume=rbd.ssd/simplevm.root
rbd-status locker=None machine=simplevm volume=rbd.ssd/simplevm.swap
rbd-status locker=None machine=simplevm volume=rbd.ssd/simplevm.tmp"""
    )

    vm.ensure()
    out = get_log()
    assert (
        "ensure-state action=start found=offline machine=simplevm wanted=online"
        in out
    )

    vm.status()
    assert get_log() == Ellipsis(
        """\
vm-status machine=simplevm result=online
disk-throttle device=virtio0 iops=10000 machine=simplevm
disk-throttle device=virtio1 iops=10000 machine=simplevm
disk-throttle device=virtio2 iops=10000 machine=simplevm
rbd-status locker=(u'client...', u'host1') machine=simplevm volume=rbd.ssd/simplevm.root
rbd-status locker=(u'client...', u'host1') machine=simplevm volume=rbd.ssd/simplevm.swap
rbd-status locker=(u'client...', u'host1') machine=simplevm volume=rbd.ssd/simplevm.tmp"""
    )

    vm.enc["parameters"]["online"] = False
    vm.enc["consul-generation"] += 1
    vm.stage_new_config()
    # As we're re-using the same agent object, we have to time-travel here,
    # otherwise ensure will already think we're on the new generation.
    vm.enc["consul-generation"] -= 1
    vm.ensure()
    assert (
        get_log()
        == """\
ensure-state action=stop found=online machine=simplevm wanted=offline"""
    )

    vm.status()
    assert (
        get_log()
        == """\
vm-status machine=simplevm result=offline
rbd-status locker=None machine=simplevm volume=rbd.ssd/simplevm.root
rbd-status locker=None machine=simplevm volume=rbd.ssd/simplevm.swap
rbd-status locker=None machine=simplevm volume=rbd.ssd/simplevm.tmp"""
    )


@pytest.mark.live
def test_vm_not_running_here(vm, capsys):
    util.test_log_options["show_events"] = ["vm-status", "rbd-status"]

    vm.status()
    assert (
        get_log()
        == """\
vm-status machine=simplevm result=offline
rbd-status locker=None machine=simplevm volume=rbd.ssd/simplevm.root
rbd-status locker=None machine=simplevm volume=rbd.ssd/simplevm.swap
rbd-status locker=None machine=simplevm volume=rbd.ssd/simplevm.tmp"""
    )

    vm.enc["parameters"]["kvm_host"] = "otherhost"
    vm.enc["consul-generation"] += 1
    vm.stage_new_config()
    vm.enc["consul-generation"] -= 1
    vm.ensure()
    vm.status()
    assert get_log() == Ellipsis(
        """\
vm-status machine=simplevm result=offline
rbd-status locker=None machine=simplevm volume=rbd.ssd/simplevm.root
rbd-status locker=None machine=simplevm volume=rbd.ssd/simplevm.swap
rbd-status locker=None machine=simplevm volume=rbd.ssd/simplevm.tmp"""
    )


@pytest.mark.timeout(60)
@pytest.mark.live
def test_crashed_vm_clean_restart(vm):
    util.test_log_options["show_events"] = [
        "rbd-status",
        "vm-status",
        "ensure",
        "throttle",
        "shutdown",
    ]

    vm.status()

    assert get_log() == Ellipsis(
        """\
vm-status machine=simplevm result=offline
rbd-status locker=None machine=simplevm volume=rbd.ssd/simplevm.root
rbd-status locker=None machine=simplevm volume=rbd.ssd/simplevm.swap
rbd-status locker=None machine=simplevm volume=rbd.ssd/simplevm.tmp"""
    )

    vm.ensure()
    vm.status()
    assert get_log() == Ellipsis(
        """\
running-ensure generation=0 machine=simplevm
ensure-state action=start found=offline machine=simplevm wanted=online
...
vm-status machine=simplevm result=online
disk-throttle device=virtio0 iops=10000 machine=simplevm
disk-throttle device=virtio1 iops=10000 machine=simplevm
disk-throttle device=virtio2 iops=10000 machine=simplevm
rbd-status locker=(u'client...', u'host1') machine=simplevm volume=rbd.ssd/simplevm.root
rbd-status locker=(u'client...', u'host1') machine=simplevm volume=rbd.ssd/simplevm.swap
rbd-status locker=(u'client...', u'host1') machine=simplevm volume=rbd.ssd/simplevm.tmp"""
    )

    p = vm.qemu.proc()
    p.kill()
    p.wait(2)
    get_log()

    vm.status()
    assert get_log() == Ellipsis(
        """\
vm-status machine=simplevm result=offline
rbd-status locker=(u'client...', u'host1') machine=simplevm volume=rbd.ssd/simplevm.root
rbd-status locker=(u'client...', u'host1') machine=simplevm volume=rbd.ssd/simplevm.swap
rbd-status locker=(u'client...', u'host1') machine=simplevm volume=rbd.ssd/simplevm.tmp"""
    )

    vm.ensure()

    vm.status()
    assert get_log() == Ellipsis(
        """\
running-ensure generation=0 machine=simplevm
ensure-state action=start found=offline machine=simplevm wanted=online
...
vm-status machine=simplevm result=online
disk-throttle device=virtio0 iops=10000 machine=simplevm
disk-throttle device=virtio1 iops=10000 machine=simplevm
disk-throttle device=virtio2 iops=10000 machine=simplevm
rbd-status locker=(u'client...', u'host1') machine=simplevm volume=rbd.ssd/simplevm.root
rbd-status locker=(u'client...', u'host1') machine=simplevm volume=rbd.ssd/simplevm.swap
rbd-status locker=(u'client...', u'host1') machine=simplevm volume=rbd.ssd/simplevm.tmp"""
    )

    util.test_log_options["show_events"] = [
        "shutdown",
        "kill",
        "unlock",
        "vm-status",
        "consul",
        "clean",
        "rbd-status",
    ]
    vm.stop()
    vm.status()
    assert get_log() == Ellipsis(
        """\
graceful-shutdown machine=simplevm
graceful-shutdown-failed machine=simplevm reason=timeout
kill-vm machine=simplevm
killed-vm machine=simplevm
unlock machine=simplevm subsystem=ceph volume=rbd.ssd/simplevm.root
unlock machine=simplevm subsystem=ceph volume=rbd.ssd/simplevm.swap
unlock machine=simplevm subsystem=ceph volume=rbd.ssd/simplevm.tmp
consul-deregister machine=simplevm
clean-run-files machine=simplevm subsystem=qemu
vm-status machine=simplevm result=offline
rbd-status locker=None machine=simplevm volume=rbd.ssd/simplevm.root
rbd-status locker=None machine=simplevm volume=rbd.ssd/simplevm.swap
rbd-status locker=None machine=simplevm volume=rbd.ssd/simplevm.tmp
consul machine=simplevm service=<not registered>"""
    )


@pytest.mark.timeout(60)
@pytest.mark.live
def test_do_not_clean_up_crashed_vm_that_doesnt_get_restarted(vm):
    vm.ensure()
    assert vm.qemu.is_running() is True
    vm.qemu.proc().kill()
    vm.qemu.proc().wait(2)
    assert vm.ceph.locked_by_me() is True
    vm.enc["parameters"]["online"] = False
    vm.enc["consul-generation"] += 1
    vm.stage_new_config()
    vm.enc["consul-generation"] -= 1
    vm.ensure()
    # We don't really know what's going on here, so, yeah, don't touch it.
    assert vm.ceph.locked_by_me() is True


@pytest.mark.live
@pytest.mark.timeout(60)
def test_vm_snapshot_only_if_running(vm):
    assert list(x.fullname for x in vm.ceph.root.snapshots) == []
    vm.ceph.root.ensure_presence()
    with pytest.raises(InvalidCommand):
        vm.snapshot("asdf")


@pytest.mark.timeout(60)
@pytest.mark.live
def test_vm_snapshot_with_missing_guest_agent(vm, monkeypatch):
    util.test_log_options["show_events"] = [
        "consul",
        "snapshot",
        "freeze",
        "thaw",
    ]

    monkeypatch.setattr(util, "today", lambda: datetime.date(2010, 1, 1))

    monkeypatch.setattr(qemu, "FREEZE_TIMEOUT", 1)

    assert list(x.fullname for x in vm.ceph.root.snapshots) == []
    vm.ensure()
    get_log()

    with pytest.raises(Exception):
        vm.snapshot("asdf", 7)
    assert (
        Ellipsis(
            """\
snapshot-create machine=simplevm name=asdf-keep-until-20100108
freeze machine=simplevm volume=root
freeze-failed action=continue machine=simplevm reason=Unable to sync with guest agent after 10 tries.
snapshot-ignore machine=simplevm reason=not frozen
ensure-thawed machine=simplevm volume=root
guest-fsfreeze-thaw-failed exc_info=True machine=simplevm subsystem=qemu
ensure-thawed-failed machine=simplevm reason=Unable to sync with guest agent after 10 tries."""
        )
        == get_log()
    )

    with pytest.raises(Exception):
        vm.snapshot("asdf", 0)
    assert (
        Ellipsis(
            """\
snapshot-create machine=simplevm name=asdf
freeze machine=simplevm volume=root
freeze-failed action=continue machine=simplevm reason=...
snapshot-ignore machine=simplevm reason=not frozen
ensure-thawed machine=simplevm volume=root
guest-fsfreeze-thaw-failed exc_info=True machine=simplevm subsystem=qemu
ensure-thawed-failed machine=simplevm reason=Unable to sync with guest agent after 10 tries."""
        )
        == get_log()
    )


@pytest.mark.timeout(60)
@pytest.mark.live
def test_vm_throttle_iops(vm):
    vm.start()
    get_log()

    vm.ensure_online_disk_throttle()
    assert (
        get_log()
        == """\
query-block arguments={} id=None machine=simplevm subsystem=qemu/qmp
ensure-throttle action=none current_iops=10000 device=virtio0 machine=simplevm target_iops=10000
ensure-throttle action=none current_iops=10000 device=virtio1 machine=simplevm target_iops=10000
ensure-throttle action=none current_iops=10000 device=virtio2 machine=simplevm target_iops=10000"""
    )

    vm.cfg["iops"] = 10

    vm.ensure_online_disk_throttle()
    assert (
        get_log()
        == """\
query-block arguments={} id=None machine=simplevm subsystem=qemu/qmp
ensure-throttle action=throttle current_iops=10000 device=virtio0 machine=simplevm target_iops=10
block_set_io_throttle arguments={'bps_rd': 0, 'bps_wr': 0, 'bps': 0, 'iops': 10, 'iops_rd': 0, 'device': u'virtio0', 'iops_wr': 0} id=None machine=simplevm subsystem=qemu/qmp
ensure-throttle action=throttle current_iops=10000 device=virtio1 machine=simplevm target_iops=10
block_set_io_throttle arguments={'bps_rd': 0, 'bps_wr': 0, 'bps': 0, 'iops': 10, 'iops_rd': 0, 'device': u'virtio1', 'iops_wr': 0} id=None machine=simplevm subsystem=qemu/qmp
ensure-throttle action=throttle current_iops=10000 device=virtio2 machine=simplevm target_iops=10
block_set_io_throttle arguments={'bps_rd': 0, 'bps_wr': 0, 'bps': 0, 'iops': 10, 'iops_rd': 0, 'device': u'virtio2', 'iops_wr': 0} id=None machine=simplevm subsystem=qemu/qmp"""
    )

    vm.ensure_online_disk_throttle()
    assert (
        get_log()
        == """\
query-block arguments={} id=None machine=simplevm subsystem=qemu/qmp
ensure-throttle action=none current_iops=10 device=virtio0 machine=simplevm target_iops=10
ensure-throttle action=none current_iops=10 device=virtio1 machine=simplevm target_iops=10
ensure-throttle action=none current_iops=10 device=virtio2 machine=simplevm target_iops=10"""
    )


@pytest.mark.timeout(80)
@pytest.mark.live
def test_vm_resize_disk(vm):
    vm.start()
    get_log()

    # The cloned image is smaller than the initial desired
    # disk so we immediately get a resize.
    vm.ensure_online_disk_size()
    assert (
        get_log()
        == """\
check-disk-size action=resize found=104857600 machine=simplevm wanted=2147483648
block_resize arguments={'device': 'virtio0', 'size': 2147483648} id=None machine=simplevm subsystem=qemu/qmp"""
    )

    # Increasing the desired disk size also triggers a change.
    vm.cfg["disk"] *= 2
    vm.ensure_online_disk_size()
    assert (
        get_log()
        == """\
check-disk-size action=resize found=2147483648 machine=simplevm wanted=4294967296
block_resize arguments={'device': 'virtio0', 'size': 4294967296} id=None machine=simplevm subsystem=qemu/qmp"""
    )

    # The disk image is of the right size and thus nothing happens.
    vm.ensure_online_disk_size()
    assert (
        get_log()
        == """\
check-disk-size action=none found=4294967296 machine=simplevm wanted=4294967296"""
    )


def test_swap_size():
    assert swap_size(512) == 1024 * MiB
    assert swap_size(768) == 1024 * MiB
    assert swap_size(1024) == 1024 * MiB
    assert swap_size(2048) == 1448 * MiB
    assert swap_size(4096) == 2048 * MiB
    assert swap_size(8192) == 2896 * MiB


def test_tmp_size():
    assert tmp_size(30) == 5 * GiB
    assert tmp_size(50) == 7 * GiB
    assert tmp_size(100) == 10 * GiB
    assert tmp_size(500) == 22 * GiB
    assert tmp_size(1000) == 31 * GiB


@pytest.yield_fixture
def kill_vms():
    def _kill_vms():
        subprocess.call("pkill -f qemu", shell=True)
        subprocess.call(
            "ssh -oStrictHostKeyChecking=no -i/etc/ssh_key host2 'pkill -f qemu'",
            shell=True,
        )
        subprocess.call("fc-qemu force-unlock simplevm", shell=True)

    _kill_vms()
    yield
    _kill_vms()


@pytest.mark.live
@pytest.mark.timeout(180)
def test_vm_migration(vm, kill_vms):
    def call(cmd, wait=True, host=None):
        for ssh_cmd in ["scp", "ssh"]:
            if not cmd.startswith(ssh_cmd):
                continue
            cmd = cmd.replace(
                ssh_cmd,
                ssh_cmd + " -oStrictHostKeyChecking=no -i/etc/ssh_key ",
                1,
            )
            break
        print("Starting command `{}`".format(cmd))
        p = subprocess.Popen(cmd, shell=True, stdout=subprocess.PIPE)
        if wait:
            stdout, _ = p.communicate()
            print(stdout)
            return clean_output(stdout)
        return p

    def communicate_progress(p):
        stdout = ""
        while True:
            line = subprocess._eintr_retry_call(p.stdout.readline)
            if line:
                # This ensures we get partial output in case of test failures
                print(line.strip())
                stdout += line
            else:
                p.wait()
                return clean_output(stdout)

    call("fc-qemu start simplevm")
    call("sed -i -e 's/host1/host2/' /etc/qemu/vm/simplevm.cfg")
    call("scp /etc/qemu/vm/simplevm.cfg host2:/etc/qemu/vm/")

    inmigrate = call("ssh host2 'fc-qemu -v inmigrate simplevm'", wait=False)
    outmigrate = call("fc-qemu outmigrate simplevm", wait=False)

    outmigrate_result = communicate_progress(outmigrate)
    assert outmigrate_result == Ellipsis(
        """\
simplevm             outmigrate
simplevm             locate-inmigration-service
simplevm             located-inmigration-service    url='http://host2.mgm.test.gocept.net:...'
simplevm             acquire-migration-locks
simplevm             unlock                         subsystem='ceph' volume='rbd.ssd/simplevm.root'
simplevm             unlock                         subsystem='ceph' volume='rbd.ssd/simplevm.swap'
simplevm             unlock                         subsystem='ceph' volume='rbd.ssd/simplevm.tmp'
simplevm             prepare-remote-environment
simplevm             start-migration                target='tcp:192.168.4.7:...'
simplevm             migration-status               mbps='-' remaining='0' status=u'setup'
simplevm> {u'blocked': False, u'status': u'setup'}
simplevm             migration-status               mbps=... remaining='0' status=u'completed'
simplevm> {u'blocked': False,
simplevm>  u'downtime': ...,
simplevm>  u'ram': {u'dirty-pages-rate': ...,
simplevm>           u'dirty-sync-count': ...,
simplevm>           u'duplicate': ...,
simplevm>           u'mbps': ...,
simplevm>           u'multifd-bytes': 0,
simplevm>           u'normal': ...,
simplevm>           u'normal-bytes': ...,
simplevm>           u'page-size': 4096,
simplevm>           u'pages-per-second': ...,
simplevm>           u'postcopy-requests': 0,
simplevm>           u'remaining': 0,
simplevm>           u'skipped': 0,
simplevm>           u'total': ...,
simplevm>           u'transferred': ...},
simplevm>  u'setup-time': ...,
simplevm>  u'status': u'completed',
simplevm>  u'total-time': ...}
simplevm             finish-migration
simplevm             consul-deregister
simplevm             outmigrate-finished            exitcode=0
"""
    )
    assert outmigrate.returncode == 0

    inmigrate_result = communicate_progress(inmigrate)
    assert inmigrate_result == Ellipsis(
        """\
/nix/store/.../bin/fc-qemu -v inmigrate simplevm
load-system-config
simplevm             connect-rados                  subsystem='ceph'
simplevm             acquire-lock                   target='/run/qemu.simplevm.lock'
simplevm             acquire-lock                   result='locked' target='/run/qemu.simplevm.lock'
simplevm             lock-status                    count=1
simplevm             inmigrate
simplevm             start-server                   type='incoming' url='http://host2.mgm.test.gocept.net:.../'
simplevm             setup-incoming-api             cookie='...'
simplevm             consul-register-inmigrate
simplevm             received-ping                  timeout=60
simplevm             waiting                        interval=0 remaining=...
simplevm             received-acquire-migration-lock
simplevm             acquire-migration-lock         result='success' subsystem='qemu'
simplevm             reset-timeout
simplevm             waiting                        interval=0 remaining=...
simplevm             received-acquire-ceph-locks
simplevm             lock                           subsystem='ceph' volume='rbd.ssd/simplevm.root'
simplevm             lock                           subsystem='ceph' volume='rbd.ssd/simplevm.swap'
simplevm             lock                           subsystem='ceph' volume='rbd.ssd/simplevm.tmp'
simplevm             reset-timeout
simplevm             waiting                        interval=0 remaining=...
simplevm             received-prepare-incoming
simplevm             acquire-global-lock            subsystem='qemu' target='/run/fc-qemu.lock'
simplevm             global-lock-acquire            result='locked' subsystem='qemu' target='/run/fc-qemu.lock'
simplevm             global-lock-status             count=1 subsystem='qemu' target='/run/fc-qemu.lock'
simplevm             sufficient-host-memory         available_real=... bookable=2000 required=768 subsystem='qemu'
simplevm             start-qemu                     subsystem='qemu'
simplevm             qemu-system-x86_64             additional_args=['-incoming tcp:192.168.4.7:...'] local_args=['-nodefaults', '-only-migratable', '-cpu qemu64,enforce', '-name simplevm,process=kvm.simplevm', '-chroot /srv/vm/simplevm', '-runas nobody', '-serial file:/var/log/vm/simplevm.log', '-display vnc=127.0.0.1:2345', '-pidfile /run/qemu.simplevm.pid', '-vga std', '-m 256', '-readconfig /run/qemu.simplevm.cfg'] subsystem='qemu'
simplevm             global-lock-status             count=0 subsystem='qemu' target='/run/fc-qemu.lock'
simplevm             global-lock-release            subsystem='qemu' target='/run/fc-qemu.lock'
simplevm             global-lock-release            result='unlocked' subsystem='qemu'
simplevm             qmp_capabilities               arguments={} id=None subsystem='qemu/qmp'
simplevm             query-status                   arguments={} id=None subsystem='qemu/qmp'
simplevm             reset-timeout
simplevm             waiting                        interval=0 remaining=...
simplevm             received-finish-incoming
simplevm             query-status                   arguments={} id=None subsystem='qemu/qmp'
simplevm             reset-timeout
simplevm             consul-deregister-inmigrate
simplevm             stop-server                    result='success' type='incoming'
simplevm             consul-register
simplevm             inmigrate-finished             exitcode=0
simplevm             lock-status                    count=0
simplevm             release-lock                   target='/run/qemu.simplevm.lock'
simplevm             release-lock                   result='unlocked' target='/run/qemu.simplevm.lock'
"""
    )
    assert inmigrate.returncode == 0

    # The consul check is a bit flaky as it only checks every 5 seconds
    # and I've seen the test be unreliable.
    time.sleep(6)

    local_status = call("fc-qemu status simplevm")
    assert local_status == Ellipsis(
        """\
simplevm             vm-status                      result='offline'
simplevm             rbd-status                     locker=(u'client...', u'host2') volume='rbd.ssd/simplevm.root'
simplevm             rbd-status                     locker=(u'client...', u'host2') volume='rbd.ssd/simplevm.swap'
simplevm             rbd-status                     locker=(u'client...', u'host2') volume='rbd.ssd/simplevm.tmp'
simplevm             consul                         address=u'host2' service=u'qemu-simplevm'
"""
    )

    remote_status = call("ssh host2 'fc-qemu status simplevm'")
    assert remote_status == Ellipsis(
        """\
simplevm             vm-status                      result='online'
simplevm             disk-throttle                  device=u'virtio0' iops=0
simplevm             disk-throttle                  device=u'virtio1' iops=0
simplevm             disk-throttle                  device=u'virtio2' iops=0
simplevm             rbd-status                     locker=(u'client...', u'host2') volume='rbd.ssd/simplevm.root'
simplevm             rbd-status                     locker=(u'client...', u'host2') volume='rbd.ssd/simplevm.swap'
simplevm             rbd-status                     locker=(u'client...', u'host2') volume='rbd.ssd/simplevm.tmp'
simplevm             consul                         address=u'host2' service=u'qemu-simplevm'
"""
    )


@pytest.mark.timeout(60)
@pytest.mark.live
def test_simple_cancelled_migration_doesnt_clean_up(vm, monkeypatch):
    import fc.qemu.outgoing

    monkeypatch.setattr(fc.qemu.outgoing.Outgoing, "connect_timeout", 2)

    vm.start()
    assert os.path.exists("/run/qemu.simplevm.pid")
    assert vm.ceph.locked_by_me()

    vm.ensure_online_remote()
    assert vm.ceph.locked_by_me()
    assert os.path.exists("/run/qemu.simplevm.pid")


@pytest.mark.timeout(60)
@pytest.mark.live
def test_new_vm(vm):
    # A new VM gets created by consul adding the staging filename and then
    # starting it. At this point the main config file doesn't exist yet.
    shutil.copy(
        "/etc/qemu/vm/simplevm.cfg", "/etc/qemu/vm/.simplevm.cfg.staging"
    )
    os.unlink("/etc/qemu/vm/simplevm.cfg")
    # Include testing the agent setup for this scenario.
    vm = Agent("simplevm")
    with vm:
        vm.ensure()
    assert get_log() == Ellipsis(
        """\
...
running-ensure generation=-1 machine=simplevm
...
update-check action=update current=-1 machine=simplevm result=update-available update=0
...
ensure-state action=start found=offline machine=simplevm wanted=online
...
generate-config machine=simplevm
ensure-root machine=simplevm subsystem=ceph
create-vm machine=simplevm subsystem=ceph
...
"""
    )


@pytest.mark.timeout(60)
@pytest.mark.live
def test_create_vm_shows_error(vm, tmpdir):
    # A new VM gets created by consul adding the staging filename and then
    # starting it. At this point the main config file doesn't exist yet.
    with open("/etc/qemu/vm/simplevm.cfg", "r") as f:
        config = yaml.safe_load(f)
        config["parameters"]["environment"] = "does-not-exist"
    with open("/etc/qemu/vm/.simplevm.cfg.staging", "w") as f:
        f.write(yaml.dump(config))
    os.unlink("/etc/qemu/vm/simplevm.cfg")
    # Include testing the agent setup for this scenario.
    vm = Agent("simplevm")
    with vm:
        with pytest.raises(subprocess.CalledProcessError):
            vm.ensure()
    assert (
<<<<<<< HEAD
        '$ rbd --format json --id host1 snap ls rbd.hdd/does-not-exist'
        in get_log()
=======
        Ellipsis(
            """\
...
fc-create-vm>\tEstablishing system identity
fc-create-vm>\t----------------------------
fc-create-vm>\t$ rbd --format json --id host1 snap ls rbd.hdd/does-not-exist
fc-create-vm>\t> return code: 2
fc-create-vm>\t> stdout:
fc-create-vm>\t
fc-create-vm>\t> stderr:
fc-create-vm>\trbd: error opening image does-not-exist: (2) No such file or directory
...
fc-create-vm>\tsubprocess.CalledProcessError: Command '('rbd', '--format', 'json', '--id', 'host1', 'snap', 'ls', 'rbd.hdd/does-not-exist')' returned non-zero exit status 2.
...
"""
        )
        == get_log()
>>>>>>> efbd2df7
    )


@pytest.mark.timeout(60)
@pytest.mark.live
def test_agent_check(vm, capsys):
    util.test_log_options["show_events"] = ["vm-status", "rbd-status"]
    vm.start()

    assert Agent.check() == 0

    captured = capsys.readouterr()

    assert str(captured.out) == Ellipsis(
        textwrap.dedent(
            """\
        ...
        OK - 1 VMs - ... MiB used - 768 MiB expected
        """
        )
    )<|MERGE_RESOLUTION|>--- conflicted
+++ resolved
@@ -784,10 +784,7 @@
         with pytest.raises(subprocess.CalledProcessError):
             vm.ensure()
     assert (
-<<<<<<< HEAD
-        '$ rbd --format json --id host1 snap ls rbd.hdd/does-not-exist'
-        in get_log()
-=======
+
         Ellipsis(
             """\
 ...
@@ -805,7 +802,6 @@
 """
         )
         == get_log()
->>>>>>> efbd2df7
     )
 
 
